"""Legacy TCP socket emulating HEPHY LabView XYZ table controller.

Supported TCP commands:

PO? - Get Table Position and Status
MA=x.xxx,x.xxx,x.xxx - Move absolute [X,Y,Z]
MR=x.xxx,x - Move relative [StepWidth,Axis]
??? - command help

"""

import logging
import select
import socket
import threading
import time
import re

from PySide6 import QtCore, QtWidgets

from table_control.gui import APP_TITLE, APP_VERSION
from table_control.gui.preferences import PreferencesDialog

logger = logging.getLogger(__name__)


class LegacySocketPlugin:

    def install(self, window) -> None:
        self.settings = window.settings
        self.socket_server: SocketServer | None = None
        self.table_controller = window.table_controller
        self.restartServer()

    def uninstall(self, window) -> None:
<<<<<<< HEAD
        if self.socket_server:
            self.socket_server.shutdown(timeout=60.0)
        logger.info("uninstalled %r", type(self).__name__)
=======
        if self._server:
            self._server.shutdown(timeout=60.0)
>>>>>>> a1c56958

    def before_preferences(self, dialog: PreferencesDialog) -> None:
        self.preferences_tab = PreferencesWidget()
        data = self.read_settings(self.settings)
        self.preferences_tab.from_dict(data)
        dialog.tab_widget.addTab(self.preferences_tab, "Legacy")

    def after_preferences(self, dialog: PreferencesDialog) -> None:
        if dialog.result() == dialog.DialogCode.Accepted:
            self.write_settings(self.settings, self.preferences_tab.to_dict())
            self.restartServer()
        index = dialog.tab_widget.indexOf(self.preferences_tab)
        dialog.tab_widget.removeTab(index)

    def restartServer(self) -> None:
        data = self.read_settings(QtCore.QSettings())
        if self.socket_server:
            logger.info("legacy socket: shutdown server...")
            self.socket_server.shutdown(timeout=60.0)
            self.socket_server = None
        if data.get("enabled", False):
            hostname = data.get("hostname", "localhost")
            port = data.get("port", 4001)
            logger.info("legacy socket: starting server on port %s...", port)
            self.socket_server = SocketServer(self.table_controller, hostname, port)
            thread = threading.Thread(target=self.socket_server)
            thread.start()

    def read_settings(self, settings: QtCore.QSettings) -> dict:
        return settings.value("plugins/legacy_socket", {})  # type: ignore

    def write_settings(self, settings: QtCore.QSettings, data: dict) -> None:
        settings.setValue("plugins/legacy_socket", data)


class PreferencesWidget(QtWidgets.QWidget):

    def __init__(self, parent: QtWidgets.QWidget | None = None) -> None:
        super().__init__(parent)

        self.enabled_check_box = QtWidgets.QCheckBox(self)
        self.enabled_check_box.setText("Enabled")

        self.hostname_line_edit = QtWidgets.QLineEdit(self)

        self.port_spin_box = QtWidgets.QSpinBox(self)
        self.port_spin_box.setRange(0, 65535)

        layout = QtWidgets.QFormLayout(self)
        layout.addRow(self.enabled_check_box)
        layout.addRow("Hostname", self.hostname_line_edit)
        layout.addRow("Port", self.port_spin_box)

    def hostname(self) -> str:
        return self.hostname_line_edit.text().strip()

    def set_hostname(self, hostname: str) -> None:
        self.hostname_line_edit.setText(hostname.strip())

    def port(self) -> int:
        return self.port_spin_box.value()

    def set_port(self, port: int) -> None:
        self.port_spin_box.setValue(port)

    def is_server_enabled(self) -> bool:
        return self.enabled_check_box.isChecked()

    def set_server_enabled(self, enabled: bool) -> None:
        self.enabled_check_box.setChecked(enabled)

    def to_dict(self) -> dict:
        return {
            "hostname": self.hostname(),
            "port": self.port(),
            "enabled": self.is_server_enabled(),
        }

    def from_dict(self, data: dict) -> None:
        self.set_hostname(data.get("hostname", "localhost"))
        self.set_port(data.get("port", 4001))
        self.set_server_enabled(data.get("enabled", False))


class SocketServer:

    def __init__(self, table, host, port) -> None:
        self.shutdown_requested = threading.Event()
        self.shutdown_finished = threading.Event()
        self.table = table
        self.host: str = host
        self.port: int = port
        self.timeout: float = 1.0

    def shutdown(self, timeout: float | None = None) -> None:
        self.shutdown_requested.set()
        if timeout is not None:
            self.shutdown_finished.wait(timeout=timeout)

    def __call__(self) -> None:
        while not self.shutdown_requested.is_set():
            try:
                with socket.socket(socket.AF_INET, socket.SOCK_STREAM) as s:
                    s.setsockopt(socket.SOL_SOCKET, socket.SO_REUSEADDR, 1)
                    s.bind((self.host, self.port))
                    s.listen()
                    logger.info("Legacy socket: listening on: %s:%s", self.host, self.port)

                    while True:
                        ready, _, _ = select.select([s], [], [], self.timeout)
                        if s in ready:
                            conn, addr = s.accept()
                            self.handle_client(conn, addr)
                        if self.shutdown_requested.is_set():
                            break

            except Exception as exc:
                logger.exception(exc)
                time.sleep(1.0)
        self.shutdown_finished.set()

    def handle_client(self, conn, addr):
        logger.info("legacy socket: connection from: %s", addr)
        try:
            with conn.makefile("r") as f:
                for raw_line in f:
                    line = raw_line.rstrip()
                    if not line:
                        continue
                    logger.info("legacy socket: received: %s", line)
                    resp = self.handle_message(line)
                    if resp is not None:
                        conn.sendall(f"{resp}\n".encode())
        except Exception as exc:
            logger.exception(exc)
        finally:
            conn.close()

    def handle_message(self, message: str) -> str | None:
        command = message.strip().split("=")[0]
        error_response = "Command not valid !"

        # PO?
        if command == "PO?":
            x, y, z = self.table.position()
            status = 0  # TODO!
            return f"{x:.6f},{y:.6f},{z:.6f},{status:d}"

        # MR=DELTA,AXIS
        if command == "MR":
            try:
                _, args = message.split("=")
                delta, axis = args.split(",")
                axis_index = int(axis) - 1
                delta_vector: list[float] = [0.0, 0.0, 0.0]
                delta_vector[axis_index] = float(delta)
                x, y, z = delta_vector
                self.table.move_relative(float(x), float(y), float(z))
            except Exception:
                return error_response
            return None

        # MA=X,Y,Z
        if command == "MA":
            try:
                _, args = message.split("=")
                x, y, z = args.split(",")
                self.table.move_absolute(float(x), float(y), float(z))
            except Exception:
                return error_response
            return None

        # ???
        if command == "???":
            return "\n".join([
                "Command list:",
                "PO? - Get Table Position and Status",
                "MA=x.xxx,x.xxx,x.xxx - Move absolute [X,Y,Z]",
                "MR=x.xxx,x - Move relative [StepWidth,Axis]",
                "??? - This command",
            ])

        return error_response<|MERGE_RESOLUTION|>--- conflicted
+++ resolved
@@ -33,14 +33,9 @@
         self.restartServer()
 
     def uninstall(self, window) -> None:
-<<<<<<< HEAD
         if self.socket_server:
             self.socket_server.shutdown(timeout=60.0)
         logger.info("uninstalled %r", type(self).__name__)
-=======
-        if self._server:
-            self._server.shutdown(timeout=60.0)
->>>>>>> a1c56958
 
     def before_preferences(self, dialog: PreferencesDialog) -> None:
         self.preferences_tab = PreferencesWidget()
